from flask import Flask, request, jsonify
from flask_cors import CORS
from flask_sock import Sock
from datasets import load_dataset
from huggingface_hub import hf_hub_download
import torch
from llama_cpp import Llama
import json
import os
from typing import Optional
from datetime import datetime
import re
from dotenv import load_dotenv
from database import Database
from auth import AuthManager, token_required, optional_token, validate_password, validate_email, validate_username

# Load environment variables
load_dotenv()

class CodingTutor:
    def __init__(self, model_path, db: Database, user_id: Optional[int] = None):
        """Initialize the coding tutor with database storage."""
        self.db = db
        self.user_id = user_id
        
        # Load conversation history from database (LIMIT to recent messages only to prevent context overflow)
        self.conversation_history = self.db.get_conversation_history(limit=10, user_id=user_id)
        
        # Load current problem from database
        self.current_problem = self.db.get_current_problem(user_id=user_id)
        
        print(f"Loaded session with {len(self.conversation_history)} recent messages")
        
        # Load model configuration from environment
        n_ctx = int(os.getenv('MODEL_N_CTX', 4096))
        n_threads = int(os.getenv('MODEL_N_THREADS', 4))
        n_gpu_layers = int(os.getenv('MODEL_N_GPU_LAYERS', -1))
        n_batch = int(os.getenv('MODEL_N_BATCH', 512))
        
        # Load the model
        print("Loading model...")
        print("Checking CUDA availability...")
        print(f"PyTorch CUDA available: {torch.cuda.is_available()}")
        if torch.cuda.is_available():
            print(f"GPU device: {torch.cuda.get_device_name(0)}")
        
        self.llm = Llama(
            model_path=model_path,
            n_ctx=n_ctx,
            n_threads=n_threads,
            n_gpu_layers=n_gpu_layers,  
            verbose=True,    
            n_batch=n_batch,     
            use_mmap=True,    
            use_mlock=False   
        )
        print("Model loaded successfully!")
    
    def set_user_context(self, user_id: Optional[int] = None):
        """Set the current user context and reload user-specific data."""
        self.user_id = user_id
        self.conversation_history = self.db.get_conversation_history(limit=10, user_id=user_id)
        self.current_problem = self.db.get_current_problem(user_id=user_id)
    
    def _add_message_to_history(self, role: str, content: str):
        """Add message to history and save to database."""
        message = {
            'role': role,
            'content': content,
            'timestamp': datetime.now().isoformat()
        }
        self.conversation_history.append(message)
        
        # Save to database
        problem_id = self.current_problem.get('id') if self.current_problem else None
        self.db.save_message(role, content, problem_id, user_id=self.user_id)
    
    def set_problem(self, problem_data):
        """Set a new coding problem"""
        self.current_problem = {
            'title': problem_data.get('title', 'Unknown'),
            'description': problem_data.get('description', ''),
            'difficulty': problem_data.get('difficulty', 'Unknown'),
            'problem_types': problem_data.get('problem_types', []),
            'id': problem_data.get('id')
        }
        
        # Save problem to database
        self.db.set_problem(
            self.current_problem['id'],
            self.current_problem['title'],
            self.current_problem['difficulty'],
            user_id=self.user_id
        )
        
        # Add system message about the new problem
        problem_title = self.current_problem['title']
        system_msg = f"New coding problem started: {problem_title}"
        self._add_message_to_history('system', system_msg)
        
        # Check if this is the first problem or a new problem in an existing session
        has_previous_conversation = len([msg for msg in self.conversation_history if msg['role'] in ['user', 'assistant', 'alex']]) > 0
        
        if has_previous_conversation:
            # Continuing session with new problem
            response = f"Great! Let's work on '{problem_title}'. I can see you have the problem description. Before we dive into coding, let's make sure we understand what we're being asked to do. Can you tell me in your own words what this problem is asking for? Let me know if you have any questions!"
        else:
            # First problem in session
            response = f"Hello! I'm Alex, your coding assistant. I see you're working on '{problem_title}'. Before we start coding, let's make sure we understand the problem. Can you read through the problem description and tell me what you think it's asking us to do? Let me know if you have any questions!"
        
        # Add the response directly to history
        self._add_message_to_history('alex', response)
        
        return response
    
    def mark_problem_completed(self, problem_id):
        """Mark a problem as completed in database."""
        self.db.mark_problem_complete(problem_id, user_id=self.user_id)
        return True

    def mark_problem_uncompleted(self, problem_id):
        """Mark a problem as incomplete in database."""
        self.db.mark_problem_incomplete(problem_id, user_id=self.user_id)
        return True
    
    def is_problem_completed(self, problem_id):
        """Check if problem is completed."""
        return self.db.is_problem_completed(problem_id, user_id=self.user_id)
    
    def chat(self, user_message, is_initial=False, code_context=None):
        """Continue the conversation with Alex
        
        Args:
            user_message: The user's message
            is_initial: Whether this is an initial message
            code_context: Optional code context to include automatically
        """
        self._add_message_to_history('user', user_message)
        
        # Build the full conversation context
        conversation_context = self._build_conversation_context(
            user_message if is_initial else None,
            code_context=code_context
        )
        
        # Get model parameters from environment
        max_tokens = int(os.getenv('MODEL_MAX_TOKENS', 400))
        temperature = float(os.getenv('MODEL_TEMPERATURE', 0.7))
        top_p = float(os.getenv('MODEL_TOP_P', 0.9))
        
        # Generate response with error handling
        try:
            print(f"Generating response (context: ~{len(conversation_context)//4} tokens)...")
            response = self.llm(
                conversation_context,
                max_tokens=max_tokens,
                temperature=temperature,
                top_p=top_p,
                echo=False,
                stop=["Student:", "User:", "Alex:", "\n\nAlex:", "\nAlex:"]
            )
            print("Response generated successfully!")
        except Exception as e:
            print(f"ERROR during model generation: {str(e)}")
            print(f"Context length was: {len(conversation_context)} chars (~{len(conversation_context)//4} tokens)")
            print("Context may be too large or model encountered an error.")
            # Return a safe fallback response
            fallback = "I apologize, but I encountered a technical issue. Could you try rephrasing your question? If this persists, try using 'Clear Chat' to start fresh."
            self._add_message_to_history('alex', fallback)
            return fallback
        
        # Extract response text and clean it up
        raw_response = response['choices'][0]['text'].strip()
        
        # Remove any leaked internal reasoning tags
        if '</thought>' in raw_response:
            raw_response = raw_response.split('</thought>', 1)[1].strip()
        raw_response = re.sub(r'</?thought>', '', raw_response)
        raw_response = re.sub(r'</?response>', '', raw_response)
        
        # Aggressively stop at any role markers that leaked through
        role_markers = ['Alex:', 'Student:', 'User:']
        for marker in role_markers:
            if marker in raw_response:
                raw_response = raw_response.split(marker)[0].strip()
                break

        response = self._clean_response(raw_response)
        
        # Add response to history
        self._add_message_to_history('alex', response)
        
        return response
    
    def chat_stream(self, user_message, is_initial=False, code_context=None):
        """Stream the assistant's response token-by-token."""
        self._add_message_to_history('user', user_message)
        
        conversation_context = self._build_conversation_context(
            user_message if is_initial else None,
            code_context=code_context
        )
        
        max_tokens = int(os.getenv('MODEL_MAX_TOKENS', 400))
        temperature = float(os.getenv('MODEL_TEMPERATURE', 0.7))
        top_p = float(os.getenv('MODEL_TOP_P', 0.9))
        
        accumulated_chunks = []
        try:
            print(f"Streaming response (context: ~{len(conversation_context)//4} tokens)...")
            stream = self.llm(
                conversation_context,
                max_tokens=max_tokens,
                temperature=temperature,
                top_p=top_p,
                echo=False,
                stop=["Student:", "User:", "Alex:", "\n\nAlex:", "\nAlex:"],
                stream=True
            )
            for chunk in stream:
                token = chunk['choices'][0].get('text', '')
                if not token:
                    continue
                accumulated_chunks.append(token)
                yield {'type': 'token', 'token': token}
        except Exception as e:
            print(f"ERROR during streaming generation: {str(e)}")
            print(f"Context length was: {len(conversation_context)} chars (~{len(conversation_context)//4} tokens)")
            fallback = "I apologize, but I encountered a technical issue. Could you try rephrasing your question? If this persists, try using 'Clear Chat' to start fresh."
            self._add_message_to_history('alex', fallback)
            yield {'type': 'error', 'error': fallback}
            return
        
        raw_response = ''.join(accumulated_chunks).strip()
        if '</thought>' in raw_response:
            raw_response = raw_response.split('</thought>', 1)[1].strip()
        raw_response = re.sub(r'</?thought>', '', raw_response)
        raw_response = re.sub(r'</?response>', '', raw_response)
        
        role_markers = ['Alex:', 'Student:', 'User:']
        for marker in role_markers:
            if marker in raw_response:
                raw_response = raw_response.split(marker)[0].strip()
                break
        
        response = self._clean_response(raw_response)
        self._add_message_to_history('alex', response)
        
        yield {'type': 'final', 'message': response}
    
    def _clean_response(self, response):
        """Clean up the response while preserving code blocks and line breaks.

        Important: Do NOT strip parentheses or collapse whitespace globally,
        as that destroys code formatting. Only clean non-code text segments.
        """
        # Split out fenced code blocks so we don't touch them
        code_pattern = re.compile(r"```[\s\S]*?```", re.MULTILINE)
        code_blocks = code_pattern.findall(response)
        parts = code_pattern.split(response)

        cleaned_parts = []
        for part in parts:
            text = part
            # Remove light-weight stage directions in asterisks or brackets (non-greedy, single-line)
            text = re.sub(r"\*[^^\n*]{0,80}\*", "", text)
            text = re.sub(r"\[[^\]\n]{0,80}\]", "", text)
            # Remove common meta phrases
            text = re.sub(r"\b(let me think|thinking|pondering|considering)\b", "", text, flags=re.IGNORECASE)
            # Remove duplicated role prefixes at start of lines
            text = re.sub(r"(^|\n)\s*Alex:\s*", r"\1", text)
            # Normalize excessive blank lines but keep line structure
            text = re.sub(r"\n{3,}", "\n\n", text)
            # Trim trailing spaces per line
            lines = [ln.rstrip() for ln in text.splitlines()]
            text = "\n".join(lines)
            cleaned_parts.append(text)

        # Reassemble, interleaving preserved code blocks
        rebuilt = []
        for i, part in enumerate(cleaned_parts):
            rebuilt.append(part)
            if i < len(code_blocks):
                rebuilt.append(code_blocks[i])

        cleaned = "".join(rebuilt).strip()
        # Final minor cleanup: remove a trailing colon at end of entire message only
        cleaned = re.sub(r":\s*$", "", cleaned)
        return cleaned
    
    
    def _build_conversation_context(self, initial_prompt=None, code_context=None):
        """Build the full conversation context for the model
        
        Args:
            initial_prompt: Optional initial prompt to use
            code_context: Optional code context to include
        """
        if initial_prompt:
            return initial_prompt
        
        '''
        Here's where we'll let the llm know of what it should and shouldn't do. Finetuning would be good for getting it to sound more human, 
        but I'm too lazy to create a dataset of conversations for that.
        '''
        context_parts = []
        
        # Core Role and Instructions
        context_parts.append("You are Alex, an expert coding tutor specializing in LeetCode problems.")
        context_parts.append("The user is the student.")
        context_parts.append("Your goal is to guide the user to a solution, providing hints and asking questions to foster discovery, but provide the solution with explanation and Python code if they explicitly give up or request it.")
        
        # LeetCode-Specific Guidance
        context_parts.append("For LeetCode problems, summarize key constraints (e.g., input size, edge cases) and guide the student to consider time and space complexity.")
        context_parts.append("Encourage exploration of algorithmic patterns (e.g., two-pointer, dynamic programming, greedy) when relevant.")
        context_parts.append("If the student submits code, analyze it for correctness, efficiency, and edge cases. Provide specific feedback and suggest improvements without rewriting unless requested.")
        
        # Communication Style
        context_parts.append("COMMUNICATION STYLE:")
        context_parts.append("- Be direct, honest, and natural. If you don't understand something, ask for clarification.")
        context_parts.append("- Maintain an encouraging tone, especially when the student is frustrated, and celebrate small wins.")
        context_parts.append("- Keep responses concise and focused. Ask ONE clear question at a time, NOT multiple questions.")
        context_parts.append("- Avoid repeating the same question or concept multiple times in one response.")
        
        # Tutoring Approach
        context_parts.append("TUTORING APPROACH:")
        context_parts.append("- Ask questions to guide student discovery.")
        context_parts.append("- Let students work through problems themselves, providing hints only when stuck.")
        context_parts.append("- If the student says they cannot complete the problem or gives up, switch to concrete examples or simpler analogies.")
        context_parts.append("- Stay focused on the current problem. If the student asks about off-topic subjects, briefly acknowledge but guide them back to the current problem.")
        context_parts.append("- If the student wants to work on a different problem, suggest they use the 'Browse Problems' button to find and select it.")
        
        # Staying On Topic
        context_parts.append("STAYING FOCUSED:")
        context_parts.append("- Your primary role is to help with the current LeetCode problem.")
        context_parts.append("- For brief off-topic questions (like simple coding concepts), give a concise answer then redirect to the current problem.")
        context_parts.append("- If asked about other problems, say something like 'You can use the Browse Problems button to search for that specific problem if you'd like to work on it instead.'")
        context_parts.append("- Keep the conversation centered on solving the problem at hand.")
        
        # Platform Integration
        context_parts.append("PLATFORM FEATURES:")
        context_parts.append("- Format code in clear Python code blocks for display in the website's code editor.")
        context_parts.append("- Suggest test cases the student can run to verify their solution.")
        context_parts.append("- The student can use 'Browse Problems' button to search for and select different problems.")
        context_parts.append("- When relevant, suggest external resources (e.g., LeetCode problem URL, Python documentation).")
        
        # Never Do
        context_parts.append("NEVER DO:")
        context_parts.append("- Overuse conceptual questions when the student needs concrete examples.")
        context_parts.append("- Refuse to help when the student explicitly gives up.")
        context_parts.append("- Get sidetracked into long discussions unrelated to the current problem.")
        context_parts.append("- Try to solve different problems that the student mentions - direct them to use the problem browser instead.")
        
        # Add code context if provided
        if code_context and code_context.get('code', '').strip():
            context_parts.append("")
            context_parts.append("STUDENT'S CURRENT CODE:")
            context_parts.append("```python")
            context_parts.append(code_context['code'])
            context_parts.append("```")
            context_parts.append("Note: The student has this code in their editor. Consider it when providing guidance.")
            context_parts.append("")
        
        # Problem and User Context
        if self.current_problem:
            context_parts.append(f"CURRENT PROBLEM: {self.current_problem['title']}")
            context_parts.append(f"Difficulty: {self.current_problem.get('difficulty', 'Not specified')}")
            context_parts.append("Focus all tutoring efforts on helping the student solve THIS specific problem.")
            context_parts.append("")
        else:
            context_parts.append("No problem is currently loaded. Encourage the student to use the 'Browse Problems' button to select a problem to work on.")
            context_parts.append("")

        # CRITICAL: Limit conversation history to prevent context overflow
        # Estimate: System prompt ~1000 tokens, each message ~100-200 tokens
        # With 4096 context and 400 max_tokens output, we need ~3600 tokens max for input
        # Keep only last 5 messages (10 turns) to be safe - roughly 1000-2000 tokens
        history_limit = 5
        recent_history = self.conversation_history[-history_limit:] if len(self.conversation_history) > history_limit else self.conversation_history

        for msg in recent_history:
            if msg['role'] == 'user':
                context_parts.append(f"Student: {msg['content']}")
            elif msg['role'] == 'alex':
                context_parts.append(f"Alex: {msg['content']}")
        context_parts.append("")
        context_parts.append("Alex:")
        
        context = "\n".join(context_parts)
        
        # Safety check: Rough token estimate (4 chars ≈ 1 token)
        estimated_tokens = len(context) // 4
        max_input_tokens = 3500  # Leave room for output (4096 - 400 - buffer)
        
        if estimated_tokens > max_input_tokens:
            print(f"WARNING: Context too large (~{estimated_tokens} tokens). Reducing history...")
            # Reduce to last 3 messages only
            history_limit = 3
            context_parts = context_parts[:context_parts.index("")+1]  # Keep system prompt
            recent_history = self.conversation_history[-history_limit:]
            for msg in recent_history:
                if msg['role'] == 'user':
                    context_parts.append(f"Student: {msg['content']}")
                elif msg['role'] == 'alex':
                    context_parts.append(f"Alex: {msg['content']}")
            context_parts.append("")
            context_parts.append("Alex:")
            context = "\n".join(context_parts)
        
        return context
    
    def clear_chat(self):
        """Clear the current conversation history"""
        self.conversation_history = []
        problem_id = self.current_problem.get('id') if self.current_problem else None
        self.db.clear_conversation_history(problem_id)
        print("Chat cleared!")

    def evaluate_code(self, code, language="python"):
        """Evaluate user's code attempt"""
        if not self.current_problem:
            return "No problem is currently loaded."
        
        eval_prompt = f"""The student submitted the following {language} code for the problem "{self.current_problem['title']}":
            ```{language}
            {code}
            ```

            As Alex, their coding assistant, analyze this code for correctness and relevance to the problem.
            - If the code is just a default template or boilerplate (e.g., `def solution(): pass`), gently encourage the user to start writing their actual solution.
            - If the code is valid but doesn't logically contribute to solving the problem (e.g., printing a random string, performing unrelated calculations), gently point this out and guide the user back to the problem's requirements.
            - If the code is incorrect or doesn't solve the problem, guide them toward a better solution.
            - If the code is a good start, encourage them and ask what the next step is.
            - Use the Socratic method to guide, don't just give the answer.
            - Be encouraging and focus on helping them learn."""
        
        # Use internal chat method that doesn't show the prompt to user
        return self._chat_internal(eval_prompt)
    
    def _chat_internal(self, prompt):
        """Internal chat method that doesn't add the prompt to conversation history"""
        # Build the full conversation context
        conversation_context = self._build_conversation_context()
        
        # Add the evaluation prompt to the context
        full_context = conversation_context + "\n\n" + prompt + "\n\nAlex:"
        
        # Generate response with error handling
        try:
            response = self.llm(
                full_context,
                max_tokens=800,
                temperature=0.7,
                top_p=0.9,
                echo=False,
                stop=["Student:", "User:", "Alex:", "\n\nAlex:"]
            )
        except Exception as e:
            print(f"ERROR during code evaluation: {str(e)}")
            fallback = "I encountered a technical issue while evaluating your code. Could you try submitting it again? If this persists, try 'Clear Chat'."
            self._add_message_to_history('alex', fallback)
            return fallback
        
        # Extract and clean response
        raw_response = response['choices'][0]['text'].strip()
        
        # Remove any leaked internal reasoning tags
        if '</thought>' in raw_response:
            raw_response = raw_response.split('</thought>', 1)[1].strip()
        raw_response = re.sub(r'</?thought>', '', raw_response)
        raw_response = re.sub(r'</?response>', '', raw_response)
        
        # Remove any duplicate "Alex:" prefixes
        raw_response = re.sub(r'^Alex:\s*', '', raw_response)
        
        # Split by "Alex:" and take only the first response
        if 'Alex:' in raw_response:
            raw_response = raw_response.split('Alex:')[0].strip()

        response = self._clean_response(raw_response)
        
        # Add only the response to history
        self._add_message_to_history('alex', response)
        
        return response
    
    def extract_function_signature(self, python_solution):
        """Extract function signature from the complete solution"""
        try:
            lines = python_solution.strip().split('\n')
            
            for line in lines:
                line = line.strip()
                # Look for function definition
                if line.startswith('def ') and ':' in line:
                    # Extract the function signature
                    if line.endswith(':'):
                        return line + '\n    pass'
                    else:
                        # Handle multi-line function definitions
                        func_def = line
                        # You might need to handle cases where the signature spans multiple lines
                        return func_def + ':\n    pass'
                        
                # Also look for class-based solutions
                elif line.startswith('class Solution:'):
                    # Look for the method definition in the next few lines
                    line_idx = lines.index(line)
                    for i, next_line in enumerate(lines[line_idx:line_idx+10]):
                        if next_line.strip().startswith('def ') and ':' in next_line:
                            method_line = next_line.strip()
                            if method_line.endswith(':'):
                                return f"class Solution:\n    {method_line}\n        pass"
                            else:
                                return f"class Solution:\n    {method_line}:\n        pass"
            
            # Fallback if no function found
            return "def solution():\n    pass"
            
        except Exception as e:
            print(f"Error extracting function signature: {e}")
            return "def solution():\n    pass"

# Initialize Flask app
app = Flask(__name__)
sock = Sock(app)

# Configure CORS from environment variables
allowed_origins = os.getenv('ALLOWED_ORIGINS', 'http://localhost:3000').split(',')
CORS(app, origins=allowed_origins)

# Initialize database
print("Initializing database...")
db_path = os.getenv('DATABASE_PATH', 'data/zerotohire.db')
db = Database(db_path)
print(f"Database initialized at {db_path}")

# Initialize the assistant (this will take a moment)
print("Initializing AI Assistant...")

# Get model configuration from environment
model_repo = os.getenv('HUGGINGFACE_MODEL_REPO', 'Qwen/Qwen2.5-Coder-14B-Instruct-GGUF')
model_filename = os.getenv('HUGGINGFACE_MODEL_FILENAME', 'qwen2.5-coder-14b-instruct-q4_k_m.gguf')

model_path = hf_hub_download(repo_id=model_repo, filename=model_filename)
tutor = CodingTutor(model_path, db)

# Load your enhanced LeetCode dataset from Hugging Face
print("Loading LeetCode dataset from Hugging Face...")
dataset_name = os.getenv('LEETCODE_DATASET', 'viccon23/leetcode')
dataset = load_dataset(dataset_name)

print("Loaded, lets roll.")
print(f"Dataset contains {len(dataset['train'])} problems")

print("Backend ready!")

@app.route('/api/chat', methods=['POST'])
@optional_token
def chat(current_user=None):
    """Handle chat messages from the frontend"""
    try:
        # Set user context if authenticated
        user_id = current_user['user_id'] if current_user else None
        tutor.set_user_context(user_id)
        
        data = request.json
        
        # Validate input
        if not data:
            return jsonify({'error': 'No data provided'}), 400
            
        message = data.get('message', '').strip()
        if not message:
            return jsonify({'error': 'No message provided'}), 400
        
        # Get optional code context
        code_context = data.get('codeContext')  # {'code': '...', 'includeInContext': true}

        # Handle simple slash commands without invoking the LLM
        lower = message.lower()
        if lower.startswith('/done') or lower.startswith('/complete') or lower == 'mark as complete':
            if tutor.current_problem is None:
                # No current problem to complete
                sys_msg = {
                    'role': 'system',
                    'content': 'No problem is currently loaded to mark as complete.',
                    'timestamp': datetime.now().isoformat()
                }
                tutor.conversation_history.append(sys_msg)
                tutor.save_session()
                return jsonify({
                    'response': sys_msg['content'],
                    'conversation_history': tutor.conversation_history,
                    'current_problem': tutor.current_problem,
                    'problem_changed': False
                })

            pid = tutor.current_problem.get('id')
            if pid is not None:
                tutor.mark_problem_completed(pid)
            sys_msg = {
                'role': 'system',
                'content': f"Problem '{tutor.current_problem.get('title','')}' marked as completed.",
                'timestamp': datetime.now().isoformat()
            }
            tutor.conversation_history.append(sys_msg)
            tutor.save_session()
            return jsonify({
                'response': sys_msg['content'],
                'conversation_history': tutor.conversation_history,
                'current_problem': tutor.current_problem,
                'problem_changed': False
            })
        
        # Pass code context if provided and enabled
        context = None
        if code_context and code_context.get('includeInContext', False):
            context = code_context
        
        response = tutor.chat(message, code_context=context)
        
        return jsonify({
            'response': response,
            'conversation_history': tutor.conversation_history,
            'current_problem': tutor.current_problem,
            'problem_changed': False
        })
    
    except ValueError as e:
        return jsonify({'error': f'Invalid input: {str(e)}'}), 400
    except Exception as e:
        print(f"Error in chat endpoint: {str(e)}")
        return jsonify({'error': 'An error occurred processing your message. Please try again.'}), 500


@sock.route('/ws/chat')
def chat_socket(ws):
    """WebSocket endpoint for streaming chatbot responses."""
    while True:
        try:
            payload_raw = ws.receive()
        except Exception as exc:
            print(f"WebSocket receive error: {exc}")
            break

        if payload_raw is None:
            break

        try:
            payload = json.loads(payload_raw)
        except json.JSONDecodeError:
            ws.send(json.dumps({'type': 'error', 'error': 'Invalid JSON payload'}))
            continue

        message = payload.get('message', '').strip()
        if not message:
            ws.send(json.dumps({'type': 'error', 'error': 'No message provided'}))
            continue

        code_context_payload = payload.get('codeContext')
        context = None
        if code_context_payload and code_context_payload.get('includeInContext'):
            context = code_context_payload

        lower = message.lower()
        if lower.startswith('/done') or lower.startswith('/complete') or lower == 'mark as complete':
            if tutor.current_problem is None:
                response_text = 'No problem is currently loaded to mark as complete.'
            else:
                pid = tutor.current_problem.get('id')
                if pid is not None:
                    tutor.mark_problem_completed(pid)
                response_text = f"Problem '{tutor.current_problem.get('title','')}' marked as completed."

            ws.send(json.dumps({
                'type': 'final',
                'message': response_text,
                'conversation_history': tutor.conversation_history,
                'current_problem': tutor.current_problem,
                'problem_changed': False
            }))
            continue

        for event in tutor.chat_stream(message, code_context=context):
            if event['type'] == 'token':
                ws.send(json.dumps({'type': 'token', 'token': event['token']}))
            elif event['type'] == 'error':
                ws.send(json.dumps({'type': 'error', 'error': event['error']}))
                break
            elif event['type'] == 'final':
                ws.send(json.dumps({
                    'type': 'final',
                    'message': event['message'],
                    'conversation_history': tutor.conversation_history,
                    'current_problem': tutor.current_problem,
                    'problem_changed': False
                }))


@app.route('/api/problems', methods=['GET'])
@optional_token
def get_problems(current_user=None):
    """Get all problems with optional filtering and pagination"""
    try:
        # Set user context if authenticated
        user_id = current_user['user_id'] if current_user else None
        tutor.set_user_context(user_id)
        # Get query parameters for filtering
        difficulty_filters = request.args.getlist('difficulty')  # Can have multiple
        type_filters = request.args.getlist('type')              # Can have multiple
        search_query = request.args.get('search', '').lower()    # Search in title
        page = int(request.args.get('page', 1))
        per_page = int(request.args.get('per_page', 20))
        
        problems = []
        for i, prob in enumerate(dataset["train"]):
            # Apply filters
            if difficulty_filters and prob.get('difficulty') not in difficulty_filters:
                continue
                
            # Check if ALL of the selected types are present in the problem's types (AND logic)
            if type_filters:
                problem_types_str = prob.get('problem_types', '')
                # Check that every selected type is present in the problem's types
                if not all(ptype in problem_types_str for ptype in type_filters):
                    continue
                
            if search_query and search_query not in prob['title'].lower():
                continue
            
            # Process problem types into an array
            problem_types_str = prob.get('problem_types', '')
            problem_types_array = []
            if problem_types_str:
                problem_types_array = [ptype.strip() for ptype in problem_types_str.split(',') if ptype.strip()]
            
            problems.append({
                'id': i,
                'title': prob['title'],
                'difficulty': prob.get('difficulty', 'Unknown'),
                'problem_types': problem_types_array,
                'completed': tutor.is_problem_completed(i)
            })
        
        # Apply pagination
        total_problems = len(problems)
        start_index = (page - 1) * per_page
        end_index = start_index + per_page
        paginated_problems = problems[start_index:end_index]
        
        return jsonify({
            'problems': paginated_problems,
            'total': total_problems,
            'page': page,
            'per_page': per_page,
            'has_more': end_index < total_problems
        })
    
    except Exception as e:
        return jsonify({'error': str(e)}), 500

@app.route('/api/problems/<int:problem_id>', methods=['POST'])
@optional_token
def select_problem(problem_id, current_user=None):
    """Select a specific problem by ID"""
    try:
        # Set user context if authenticated
        user_id = current_user['user_id'] if current_user else None
        tutor.set_user_context(user_id)
        if problem_id < 0 or problem_id >= len(dataset["train"]):
            return jsonify({'error': 'Invalid problem ID'}), 400
        
        selected_problem = dataset["train"][problem_id]
        
        # Process problem types into an array
        problem_types_str = selected_problem.get('problem_types', '')
        problem_types_array = []
        if problem_types_str:
            problem_types_array = [ptype.strip() for ptype in problem_types_str.split(',') if ptype.strip()]
        
        # Extract function signature from the python solution
        python_solution = selected_problem.get('python', '')
        template_code = tutor.extract_function_signature(python_solution)
        
        # Set the problem in the tutor session
        problem_data = {
            'id': problem_id,
            'title': selected_problem['title'],
            'description': selected_problem['content'],
            'problem_types': problem_types_array,
            'difficulty': selected_problem.get('difficulty', 'Unknown'),
            'completed': tutor.is_problem_completed(problem_id),
            'template_code': template_code
        }
        response = tutor.set_problem(problem_data)
        
        return jsonify({
            'response': response,
            'problem': problem_data,
            'conversation_history': tutor.conversation_history,
            'problem_changed': True
        })
    
    except Exception as e:
        return jsonify({'error': str(e)}), 500
    
@app.route('/api/problems/<int:problem_id>/completion', methods=['POST'])
@optional_token
def toggle_problem_completion(problem_id, current_user=None):
    """Toggle problem completion status"""
    try:
        # Set user context if authenticated
        user_id = current_user['user_id'] if current_user else None
        tutor.set_user_context(user_id)
        
        if problem_id < 0 or problem_id >= len(dataset["train"]):
            return jsonify({'error': 'Invalid problem ID'}), 400
        data = request.json
        completed = data.get('completed', False)

        if completed:
            tutor.mark_problem_completed(problem_id)
        else:
            tutor.mark_problem_uncompleted(problem_id)
        
        return jsonify({
            'problem_id': problem_id,
            'completed': completed,
            'message': f'Problem {"completed" if completed else "uncompleted"} successfully'
        })
    
    except Exception as e:
        return jsonify({'error': str(e)}), 500


@app.route('/api/filters', methods=['GET'])
def get_filters():
    """Get available filter options"""
    try:
        # Get unique difficulties
        difficulties = set()
        problem_types = set()
        
        for prob in dataset["train"]:
            difficulty = prob.get('difficulty')
            if difficulty:
                difficulties.add(difficulty)
            
            types = prob.get('problem_types', '')
            if types:
                # Split problem types and clean them
                for ptype in types.split(','):
                    cleaned_type = ptype.strip()
                    if cleaned_type:
                        problem_types.add(cleaned_type)
        
        return jsonify({
            'difficulties': sorted(list(difficulties)),
            'problem_types': sorted(list(problem_types))
        })
    
    except Exception as e:
        return jsonify({'error': str(e)}), 500

@app.route('/api/evaluate-code', methods=['POST'])
def evaluate_code():
    """Evaluate user's code submission"""
    try:
        data = request.json
        code = data.get('code', '')
        language = data.get('language', 'python')
        
        if not code.strip():
            return jsonify({'error': 'No code provided'}), 400
        
        response = tutor.evaluate_code(code, language)
        
        return jsonify({
            'response': response,
            'conversation_history': tutor.conversation_history
        })
    
    except Exception as e:
        return jsonify({'error': str(e)}), 500

@app.route('/api/clear-chat', methods=['POST'])
@optional_token
def clear_session(current_user=None):
    """Clear the current chat"""
    try:
        # Set user context if authenticated
        user_id = current_user['user_id'] if current_user else None
        tutor.set_user_context(user_id)
        
        tutor.clear_chat()
        return jsonify({'message': 'Session cleared successfully'})
    
    except Exception as e:
        return jsonify({'error': str(e)}), 500


@app.route('/api/problem/reset', methods=['POST'])
@optional_token
def reset_problem(current_user=None):
    """Reset a problem completely: clear messages, delete code, mark as incomplete"""
    try:
        # Set user context if authenticated
        user_id = current_user['user_id'] if current_user else None
        tutor.set_user_context(user_id)
        
        data = request.json
        
        if not data:
            return jsonify({'error': 'No data provided'}), 400
        
        problem_id = data.get('problem_id')
        
        if problem_id is None:
            return jsonify({'error': 'Problem ID is required'}), 400
        
        db.reset_problem(problem_id, user_id=user_id)
        
        # If this is the current problem, clear the in-memory conversation history too
        if tutor.current_problem and tutor.current_problem.get('id') == problem_id:
            tutor.conversation_history = []
        
        return jsonify({'message': 'Problem reset successfully'}), 200
    
    except Exception as e:
        return jsonify({'error': str(e)}), 500


@app.route('/api/code/save', methods=['POST'])
@optional_token
def save_code(current_user=None):
    """Save code snapshot for the current problem"""
    try:
        # Set user context if authenticated
        user_id = current_user['user_id'] if current_user else None
        
        data = request.json
        
        if not data:
            return jsonify({'error': 'No data provided'}), 400
        
        problem_id = data.get('problem_id')
        code = data.get('code', '')
        language = data.get('language', 'python')
        
        if problem_id is None:
            return jsonify({'error': 'Problem ID is required'}), 400
        
        db.save_code(problem_id, code, language, user_id=user_id)
        
        return jsonify({
            'message': 'Code saved successfully',
            'problem_id': problem_id
        })
    
    except Exception as e:
        print(f"Error in save_code endpoint: {str(e)}")
        return jsonify({'error': 'Failed to save code'}), 500


@app.route('/api/code/load/<int:problem_id>', methods=['GET'])
@optional_token
def load_code(problem_id, current_user=None):
    """Load the latest code for a problem"""
    try:
        # Set user context if authenticated
        user_id = current_user['user_id'] if current_user else None
        
        code = db.get_latest_code(problem_id, user_id=user_id)
        
        return jsonify({
            'problem_id': problem_id,
            'code': code or ''
        })
    
    except Exception as e:
        print(f"Error in load_code endpoint: {str(e)}")
        return jsonify({'error': 'Failed to load code'}), 500


@app.route('/api/settings', methods=['GET'])
@optional_token
def get_settings(current_user=None):
    """Get all user settings"""
    try:
        # Set user context if authenticated
        user_id = current_user['user_id'] if current_user else None
        
        settings = db.get_all_settings(user_id=user_id)
        return jsonify(settings)
    
    except Exception as e:
        print(f"Error in get_settings endpoint: {str(e)}")
        return jsonify({'error': 'Failed to load settings'}), 500


@app.route('/api/settings/<setting_key>', methods=['POST'])
@optional_token
def save_setting(setting_key, current_user=None):
    """Save a user setting"""
    ALLOWED_SETTINGS = {'includeCodeInContext', 'theme', 'fontSize'}
    try:
        # Set user context if authenticated
        user_id = current_user['user_id'] if current_user else None
        
        data = request.json
        
        if not data or 'value' not in data:
            return jsonify({'error': 'Value is required'}), 400
        
<<<<<<< HEAD
        db.save_setting(setting_key, data['value'], user_id=user_id)
=======
        if setting_key not in ALLOWED_SETTINGS:
            return jsonify({'error': 'Invalid setting key'}), 400
        
        db.save_setting(setting_key, data['value'])
>>>>>>> eb3527e7
        
        return jsonify({
            'message': 'Setting saved successfully',
            'key': setting_key,
            'value': data['value']
        })
    
    except Exception as e:
        print(f"Error in save_setting endpoint: {str(e)}")
        return jsonify({'error': 'Failed to save setting'}), 500


@app.route('/api/stats', methods=['GET'])
@optional_token
def get_stats(current_user=None):
    """Get user statistics"""
    try:
        # Set user context if authenticated
        user_id = current_user['user_id'] if current_user else None
        
        stats = db.get_user_stats(user_id=user_id)
        return jsonify(stats)
    
    except Exception as e:
        print(f"Error in get_stats endpoint: {str(e)}")
        return jsonify({'error': 'Failed to load statistics'}), 500


@app.route('/api/status', methods=['GET'])
@optional_token
def get_status(current_user=None):
    """Get current session status"""
    # Set user context if authenticated
    user_id = current_user['user_id'] if current_user else None
    tutor.set_user_context(user_id)
    
    current = tutor.current_problem
    # Attach completion flag if there's a current problem
    if current is not None:
        current_with_flag = dict(current)
        pid = current.get('id')
        current_with_flag['completed'] = tutor.is_problem_completed(pid) if pid is not None else False
    else:
        current_with_flag = None
    return jsonify({
        'current_problem': current_with_flag,
        'conversation_history': tutor.conversation_history,
        'message_count': len(tutor.conversation_history)
    })


# ==================== Authentication Routes ====================

@app.route('/api/auth/register', methods=['POST'])
def register():
    """Register a new user"""
    try:
        data = request.json
        username = data.get('username', '').strip()
        email = data.get('email', '').strip()
        password = data.get('password', '')
        
        # Validate input
        if not username or not email or not password:
            return jsonify({'error': 'Username, email, and password are required'}), 400
        
        # Validate username
        valid_username, username_error = validate_username(username)
        if not valid_username:
            return jsonify({'error': username_error}), 400
        
        # Validate email
        if not validate_email(email):
            return jsonify({'error': 'Invalid email format'}), 400
        
        # Validate password
        valid_password, password_error = validate_password(password)
        if not valid_password:
            return jsonify({'error': password_error}), 400
        
        # Check if user already exists
        if db.get_user_by_username(username):
            return jsonify({'error': 'Username already exists'}), 409
        
        if db.get_user_by_email(email):
            return jsonify({'error': 'Email already exists'}), 409
        
        # Hash password and create user
        password_hash = AuthManager.hash_password(password)
        user_id = db.create_user(username, email, password_hash)
        
        if not user_id:
            return jsonify({'error': 'Failed to create user'}), 500
        
        # Generate tokens
        access_token = AuthManager.create_access_token(user_id, username)
        refresh_token = AuthManager.create_refresh_token(user_id, username)
        
        return jsonify({
            'message': 'User registered successfully',
            'user': {
                'id': user_id,
                'username': username,
                'email': email
            },
            'access_token': access_token,
            'refresh_token': refresh_token
        }), 201
        
    except Exception as e:
        print(f"Error in register: {e}")
        return jsonify({'error': 'Registration failed'}), 500


@app.route('/api/auth/login', methods=['POST'])
def login():
    """Login user"""
    try:
        data = request.json
        username_or_email = data.get('username', '').strip()
        password = data.get('password', '')
        
        if not username_or_email or not password:
            return jsonify({'error': 'Username/email and password are required'}), 400
        
        # Try to find user by username or email
        user = db.get_user_by_username(username_or_email)
        if not user:
            user = db.get_user_by_email(username_or_email)
        
        if not user:
            return jsonify({'error': 'Invalid credentials'}), 401
        
        # Check if account is active
        if not user['is_active']:
            return jsonify({'error': 'Account is disabled'}), 403
        
        # Verify password
        if not AuthManager.verify_password(password, user['password_hash']):
            return jsonify({'error': 'Invalid credentials'}), 401
        
        # Update last login
        db.update_user_last_login(user['id'])
        
        # Generate tokens
        access_token = AuthManager.create_access_token(user['id'], user['username'])
        refresh_token = AuthManager.create_refresh_token(user['id'], user['username'])
        
        return jsonify({
            'message': 'Login successful',
            'user': {
                'id': user['id'],
                'username': user['username'],
                'email': user['email'],
                'created_at': user['created_at']
            },
            'access_token': access_token,
            'refresh_token': refresh_token
        }), 200
        
    except Exception as e:
        print(f"Error in login: {e}")
        return jsonify({'error': 'Login failed'}), 500


@app.route('/api/auth/refresh', methods=['POST'])
def refresh_token():
    """Refresh access token using refresh token"""
    try:
        data = request.json
        refresh_token = data.get('refresh_token')
        
        if not refresh_token:
            return jsonify({'error': 'Refresh token is required'}), 400
        
        # Verify refresh token
        payload = AuthManager.verify_token(refresh_token, 'refresh')
        
        if not payload:
            return jsonify({'error': 'Invalid or expired refresh token'}), 401
        
        # Generate new access token
        access_token = AuthManager.create_access_token(
            payload['user_id'],
            payload['username']
        )
        
        return jsonify({
            'access_token': access_token
        }), 200
        
    except Exception as e:
        print(f"Error in refresh_token: {e}")
        return jsonify({'error': 'Token refresh failed'}), 500


@app.route('/api/auth/profile', methods=['GET'])
@token_required
def get_profile(current_user):
    """Get user profile"""
    try:
        user = db.get_user_by_id(current_user['user_id'])
        
        if not user:
            return jsonify({'error': 'User not found'}), 404
        
        # Get user statistics
        stats = db.get_user_stats(user_id=user['id'])
        
        return jsonify({
            'user': {
                'id': user['id'],
                'username': user['username'],
                'email': user['email'],
                'created_at': user['created_at'],
                'last_login': user['last_login']
            },
            'stats': stats
        }), 200
        
    except Exception as e:
        print(f"Error in get_profile: {e}")
        return jsonify({'error': 'Failed to get profile'}), 500


@app.route('/api/auth/profile', methods=['PUT'])
@token_required
def update_profile(current_user):
    """Update user profile"""
    try:
        data = request.json
        new_username = data.get('username', '').strip()
        new_email = data.get('email', '').strip()
        
        # Validate inputs if provided
        if new_username:
            valid_username, username_error = validate_username(new_username)
            if not valid_username:
                return jsonify({'error': username_error}), 400
        
        if new_email:
            if not validate_email(new_email):
                return jsonify({'error': 'Invalid email format'}), 400
        
        # Update profile
        success = db.update_user_profile(
            current_user['user_id'],
            username=new_username if new_username else None,
            email=new_email if new_email else None
        )
        
        if not success:
            return jsonify({'error': 'Username or email already exists'}), 409
        
        # Get updated user
        user = db.get_user_by_id(current_user['user_id'])
        
        return jsonify({
            'message': 'Profile updated successfully',
            'user': {
                'id': user['id'],
                'username': user['username'],
                'email': user['email']
            }
        }), 200
        
    except Exception as e:
        print(f"Error in update_profile: {e}")
        return jsonify({'error': 'Failed to update profile'}), 500


@app.route('/api/auth/change-password', methods=['POST'])
@token_required
def change_password(current_user):
    """Change user password"""
    try:
        data = request.json
        current_password = data.get('current_password', '')
        new_password = data.get('new_password', '')
        
        if not current_password or not new_password:
            return jsonify({'error': 'Current and new password are required'}), 400
        
        # Get user
        user = db.get_user_by_id(current_user['user_id'])
        full_user = db.get_user_by_username(user['username'])
        
        if not full_user:
            return jsonify({'error': 'User not found'}), 404
        
        # Verify current password
        if not AuthManager.verify_password(current_password, full_user['password_hash']):
            return jsonify({'error': 'Current password is incorrect'}), 401
        
        # Validate new password
        valid_password, password_error = validate_password(new_password)
        if not valid_password:
            return jsonify({'error': password_error}), 400
        
        # Hash and update password
        new_password_hash = AuthManager.hash_password(new_password)
        db.update_user_password(current_user['user_id'], new_password_hash)
        
        return jsonify({
            'message': 'Password changed successfully'
        }), 200
        
    except Exception as e:
        print(f"Error in change_password: {e}")
        return jsonify({'error': 'Failed to change password'}), 500


@app.route('/api/auth/delete-account', methods=['DELETE'])
@token_required
def delete_account(current_user):
    """Delete user account"""
    try:
        data = request.json
        password = data.get('password', '')
        
        if not password:
            return jsonify({'error': 'Password confirmation is required'}), 400
        
        # Get user
        user = db.get_user_by_username(current_user['username'])
        
        if not user:
            return jsonify({'error': 'User not found'}), 404
        
        # Verify password
        if not AuthManager.verify_password(password, user['password_hash']):
            return jsonify({'error': 'Invalid password'}), 401
        
        # Delete user (cascades to all related data)
        db.delete_user(current_user['user_id'])
        
        return jsonify({
            'message': 'Account deleted successfully'
        }), 200
        
    except Exception as e:
        print(f"Error in delete_account: {e}")
        return jsonify({'error': 'Failed to delete account'}), 500

@app.route('/api/test/gpu', methods=['GET'])
def test_gpu():
    import torch
    device = torch.device("cuda" if torch.cuda.is_available() else "cpu")
    x = torch.rand(1000, 1000).to(device)
    y = torch.mm(x, x)
    return {
        "cuda_available": torch.cuda.is_available(),
        "device_used": str(device),
        "result_sum": y.sum().item()
    }

if __name__ == '__main__':
    # Get Flask configuration from environment
    host = os.getenv('FLASK_HOST', '127.0.0.1')
    port = int(os.getenv('FLASK_PORT', 5000))
    debug = os.getenv('FLASK_DEBUG', 'True').lower() == 'true'
    
    app.run(debug=debug, host=host, port=port)<|MERGE_RESOLUTION|>--- conflicted
+++ resolved
@@ -1013,14 +1013,7 @@
         if not data or 'value' not in data:
             return jsonify({'error': 'Value is required'}), 400
         
-<<<<<<< HEAD
         db.save_setting(setting_key, data['value'], user_id=user_id)
-=======
-        if setting_key not in ALLOWED_SETTINGS:
-            return jsonify({'error': 'Invalid setting key'}), 400
-        
-        db.save_setting(setting_key, data['value'])
->>>>>>> eb3527e7
         
         return jsonify({
             'message': 'Setting saved successfully',
